--- conflicted
+++ resolved
@@ -334,22 +334,14 @@
         return cls(snap)
 
     @classmethod
-    def from_tag(cls, tag: str) -> "Snapshot":
+    def from_tag(cls, tag: str) -> typing.Optional["Snapshot"]:
         renderer.add_system_panel("🏷️  Snapshot.from_tag()", f"tag={tag}")
         snapshots = client.snapshots.list(metadata={"tag": tag})
         if not snapshots:
-            raise ValueError(f"No snapshot found with tag: {tag}")
-        if len(snapshots) > 1:
-<<<<<<< HEAD
-            # Return the most recent snapshot (assuming list is ordered by creation time)
-            # The last item in the list is the most recently created
-            return cls(snapshots[-1])
-=======
-            raise ValueError(
-                f"Multiple snapshots found with tag '{tag}'. Found {len(snapshots)} snapshots."
-            )
->>>>>>> 1ed78528
-        return cls(snapshots[0])
+            return None
+        # Return the most recent snapshot (assuming list is ordered by creation time)
+        # The last item in the list is the most recently created
+        return cls(snapshots[-1])
 
     def start(
         self,
